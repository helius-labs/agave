//! The `tvu` module implements the Transaction Validation Unit, a multi-stage transaction
//! validation pipeline in software.

use {
    crate::{
        banking_trace::BankingTracer,
        cache_block_meta_service::CacheBlockMetaSender,
        cluster_info_vote_listener::{
            GossipDuplicateConfirmedSlotsReceiver, GossipVerifiedVoteHashReceiver,
            VerifiedVoteReceiver, VoteTracker,
        },
        cluster_slots_service::{cluster_slots::ClusterSlots, ClusterSlotsService},
        completed_data_sets_service::CompletedDataSetsSender,
        consensus::tower_storage::TowerStorage,
        cost_update_service::CostUpdateService,
        drop_bank_service::DropBankService,
        ledger_cleanup_service::LedgerCleanupService,
        repair::{quic_endpoint::LocalRequest, repair_service::RepairInfo},
        replay_stage::{ReplayStage, ReplayStageConfig},
        rewards_recorder_service::RewardsRecorderSender,
        shred_fetch_stage::ShredFetchStage,
        validator::ProcessBlockStore,
        voting_service::VotingService,
        warm_quic_cache_service::WarmQuicCacheService,
        window_service::WindowService,
    },
    bytes::Bytes,
    crossbeam_channel::{unbounded, Receiver, Sender},
    solana_client::connection_cache::ConnectionCache,
    solana_geyser_plugin_manager::block_metadata_notifier_interface::BlockMetadataNotifierLock,
    solana_gossip::{
        cluster_info::ClusterInfo, duplicate_shred_handler::DuplicateShredHandler,
        duplicate_shred_listener::DuplicateShredListener,
    },
    solana_ledger::{
        blockstore::Blockstore, blockstore_processor::TransactionStatusSender,
        entry_notifier_service::EntryNotifierSender, leader_schedule_cache::LeaderScheduleCache,
    },
    solana_poh::poh_recorder::PohRecorder,
    solana_rpc::{
        max_slots::MaxSlots, optimistically_confirmed_bank_tracker::BankNotificationSenderConfig,
        rpc_subscriptions::RpcSubscriptions,
    },
    solana_runtime::{
        accounts_background_service::AbsRequestSender, bank_forks::BankForks,
        commitment::BlockCommitmentCache, prioritization_fee_cache::PrioritizationFeeCache,
    },
    solana_sdk::{
        clock::Slot, pubkey::Pubkey, signature::Keypair,
        transaction::BankingTransactionResultNotifier,
    },
    solana_turbine::retransmit_stage::RetransmitStage,
    solana_vote::vote_sender_types::ReplayVoteSender,
    std::{
        collections::HashSet,
        net::{SocketAddr, UdpSocket},
        sync::{atomic::AtomicBool, Arc, RwLock},
        thread::{self, JoinHandle},
    },
    tokio::sync::mpsc::Sender as AsyncSender,
};

pub struct Tvu {
    fetch_stage: ShredFetchStage,
    shred_sigverify: JoinHandle<()>,
    retransmit_stage: RetransmitStage,
    window_service: WindowService,
    cluster_slots_service: ClusterSlotsService,
    replay_stage: ReplayStage,
    ledger_cleanup_service: Option<LedgerCleanupService>,
    cost_update_service: CostUpdateService,
    voting_service: VotingService,
    warm_quic_cache_service: Option<WarmQuicCacheService>,
    drop_bank_service: DropBankService,
    duplicate_shred_listener: DuplicateShredListener,
}

pub struct TvuSockets {
    pub fetch: Vec<UdpSocket>,
    pub repair: UdpSocket,
    pub retransmit: Vec<UdpSocket>,
    pub ancestor_hashes_requests: UdpSocket,
}

#[derive(Default)]
pub struct TvuConfig {
    pub max_ledger_shreds: Option<u64>,
    pub shred_version: u16,
    // Validators from which repairs are requested
    pub repair_validators: Option<HashSet<Pubkey>>,
    // Validators which should be given priority when serving repairs
    pub repair_whitelist: Arc<RwLock<HashSet<Pubkey>>>,
    pub wait_for_vote_to_start_leader: bool,
    pub replay_slots_concurrently: bool,
}

impl Tvu {
    /// This service receives messages from a leader in the network and processes the transactions
    /// on the bank state.
    /// # Arguments
    /// * `cluster_info` - The cluster_info state.
    /// * `sockets` - fetch, repair, and retransmit sockets
    /// * `blockstore` - the ledger itself
    #[allow(clippy::too_many_arguments)]
    pub fn new(
        vote_account: &Pubkey,
        authorized_voter_keypairs: Arc<RwLock<Vec<Arc<Keypair>>>>,
        bank_forks: &Arc<RwLock<BankForks>>,
        cluster_info: &Arc<ClusterInfo>,
        sockets: TvuSockets,
        blockstore: Arc<Blockstore>,
        ledger_signal_receiver: Receiver<bool>,
        rpc_subscriptions: &Arc<RpcSubscriptions>,
        poh_recorder: &Arc<RwLock<PohRecorder>>,
        maybe_process_block_store: Option<ProcessBlockStore>,
        tower_storage: Arc<dyn TowerStorage>,
        leader_schedule_cache: &Arc<LeaderScheduleCache>,
        exit: Arc<AtomicBool>,
        block_commitment_cache: Arc<RwLock<BlockCommitmentCache>>,
        turbine_disabled: Arc<AtomicBool>,
        transaction_status_sender: Option<TransactionStatusSender>,
        rewards_recorder_sender: Option<RewardsRecorderSender>,
        cache_block_meta_sender: Option<CacheBlockMetaSender>,
        entry_notification_sender: Option<EntryNotifierSender>,
        vote_tracker: Arc<VoteTracker>,
        retransmit_slots_sender: Sender<Slot>,
        gossip_verified_vote_hash_receiver: GossipVerifiedVoteHashReceiver,
        verified_vote_receiver: VerifiedVoteReceiver,
        replay_vote_sender: ReplayVoteSender,
        completed_data_sets_sender: CompletedDataSetsSender,
        bank_notification_sender: Option<BankNotificationSenderConfig>,
        gossip_confirmed_slots_receiver: GossipDuplicateConfirmedSlotsReceiver,
        tvu_config: TvuConfig,
        max_slots: &Arc<MaxSlots>,
        block_metadata_notifier: Option<BlockMetadataNotifierLock>,
        wait_to_vote_slot: Option<Slot>,
        accounts_background_request_sender: AbsRequestSender,
        log_messages_bytes_limit: Option<usize>,
        connection_cache: &Arc<ConnectionCache>,
        prioritization_fee_cache: &Arc<PrioritizationFeeCache>,
        banking_tracer: Arc<BankingTracer>,
        turbine_quic_endpoint_sender: AsyncSender<(SocketAddr, Bytes)>,
        turbine_quic_endpoint_receiver: Receiver<(Pubkey, SocketAddr, Bytes)>,
        repair_quic_endpoint_sender: AsyncSender<LocalRequest>,
        shred_receiver_addr: Arc<RwLock<Option<SocketAddr>>>,
<<<<<<< HEAD
=======
        banking_transaction_result_notifier: Option<BankingTransactionResultNotifier>,
>>>>>>> c1040b01
    ) -> Result<Self, String> {
        let TvuSockets {
            repair: repair_socket,
            fetch: fetch_sockets,
            retransmit: retransmit_sockets,
            ancestor_hashes_requests: ancestor_hashes_socket,
        } = sockets;

        let (fetch_sender, fetch_receiver) = unbounded();

        let repair_socket = Arc::new(repair_socket);
        let ancestor_hashes_socket = Arc::new(ancestor_hashes_socket);
        let fetch_sockets: Vec<Arc<UdpSocket>> = fetch_sockets.into_iter().map(Arc::new).collect();
        let (repair_quic_endpoint_response_sender, repair_quic_endpoint_response_receiver) =
            unbounded();
        let fetch_stage = ShredFetchStage::new(
            fetch_sockets,
            turbine_quic_endpoint_receiver,
            repair_socket.clone(),
            repair_quic_endpoint_response_receiver,
            fetch_sender,
            tvu_config.shred_version,
            bank_forks.clone(),
            cluster_info.clone(),
            turbine_disabled,
            exit.clone(),
        );

        let (verified_sender, verified_receiver) = unbounded();
        let (retransmit_sender, retransmit_receiver) = unbounded();
        let shred_sigverify = solana_turbine::sigverify_shreds::spawn_shred_sigverify(
            cluster_info.clone(),
            bank_forks.clone(),
            leader_schedule_cache.clone(),
            fetch_receiver,
            retransmit_sender.clone(),
            verified_sender,
        );

        let retransmit_stage = RetransmitStage::new(
            bank_forks.clone(),
            leader_schedule_cache.clone(),
            cluster_info.clone(),
            Arc::new(retransmit_sockets),
            turbine_quic_endpoint_sender,
            retransmit_receiver,
            max_slots.clone(),
            Some(rpc_subscriptions.clone()),
            shred_receiver_addr,
        );

        let cluster_slots = Arc::new(ClusterSlots::default());
        let (ancestor_duplicate_slots_sender, ancestor_duplicate_slots_receiver) = unbounded();
        let (duplicate_slots_sender, duplicate_slots_receiver) = unbounded();
        let (ancestor_hashes_replay_update_sender, ancestor_hashes_replay_update_receiver) =
            unbounded();
        let (dumped_slots_sender, dumped_slots_receiver) = unbounded();
        let (popular_pruned_forks_sender, popular_pruned_forks_receiver) = unbounded();
        let window_service = {
            let epoch_schedule = *bank_forks.read().unwrap().working_bank().epoch_schedule();
            let repair_info = RepairInfo {
                bank_forks: bank_forks.clone(),
                epoch_schedule,
                ancestor_duplicate_slots_sender,
                repair_validators: tvu_config.repair_validators,
                repair_whitelist: tvu_config.repair_whitelist,
                cluster_info: cluster_info.clone(),
                cluster_slots: cluster_slots.clone(),
            };
            WindowService::new(
                blockstore.clone(),
                verified_receiver,
                retransmit_sender,
                repair_socket,
                ancestor_hashes_socket,
                repair_quic_endpoint_sender,
                repair_quic_endpoint_response_sender,
                exit.clone(),
                repair_info,
                leader_schedule_cache.clone(),
                verified_vote_receiver,
                completed_data_sets_sender,
                duplicate_slots_sender,
                ancestor_hashes_replay_update_receiver,
                dumped_slots_receiver,
                popular_pruned_forks_sender,
            )
        };

        let (cluster_slots_update_sender, cluster_slots_update_receiver) = unbounded();
        let cluster_slots_service = ClusterSlotsService::new(
            blockstore.clone(),
            cluster_slots.clone(),
            bank_forks.clone(),
            cluster_info.clone(),
            cluster_slots_update_receiver,
            exit.clone(),
        );

        let (ledger_cleanup_slot_sender, ledger_cleanup_slot_receiver) = unbounded();
        let replay_stage_config = ReplayStageConfig {
            vote_account: *vote_account,
            authorized_voter_keypairs,
            exit: exit.clone(),
            rpc_subscriptions: rpc_subscriptions.clone(),
            leader_schedule_cache: leader_schedule_cache.clone(),
            latest_root_senders: vec![ledger_cleanup_slot_sender],
            accounts_background_request_sender,
            block_commitment_cache,
            transaction_status_sender,
            rewards_recorder_sender,
            cache_block_meta_sender,
            entry_notification_sender,
            bank_notification_sender,
            wait_for_vote_to_start_leader: tvu_config.wait_for_vote_to_start_leader,
            ancestor_hashes_replay_update_sender,
            tower_storage: tower_storage.clone(),
            wait_to_vote_slot,
            replay_slots_concurrently: tvu_config.replay_slots_concurrently,
            banking_transaction_result_notifier,
        };

        let (voting_sender, voting_receiver) = unbounded();
        let voting_service = VotingService::new(
            voting_receiver,
            cluster_info.clone(),
            poh_recorder.clone(),
            tower_storage,
        );

        let warm_quic_cache_service = if connection_cache.use_quic() {
            Some(WarmQuicCacheService::new(
                connection_cache.clone(),
                cluster_info.clone(),
                poh_recorder.clone(),
                exit.clone(),
            ))
        } else {
            None
        };
        let (cost_update_sender, cost_update_receiver) = unbounded();
        let cost_update_service = CostUpdateService::new(blockstore.clone(), cost_update_receiver);

        let (drop_bank_sender, drop_bank_receiver) = unbounded();

        let drop_bank_service = DropBankService::new(drop_bank_receiver);

        let replay_stage = ReplayStage::new(
            replay_stage_config,
            blockstore.clone(),
            bank_forks.clone(),
            cluster_info.clone(),
            ledger_signal_receiver,
            duplicate_slots_receiver,
            poh_recorder.clone(),
            maybe_process_block_store,
            vote_tracker,
            cluster_slots,
            retransmit_slots_sender,
            ancestor_duplicate_slots_receiver,
            replay_vote_sender,
            gossip_confirmed_slots_receiver,
            gossip_verified_vote_hash_receiver,
            cluster_slots_update_sender,
            cost_update_sender,
            voting_sender,
            drop_bank_sender,
            block_metadata_notifier,
            log_messages_bytes_limit,
            prioritization_fee_cache.clone(),
            dumped_slots_sender,
            banking_tracer,
            popular_pruned_forks_receiver,
        )?;

        let ledger_cleanup_service = tvu_config.max_ledger_shreds.map(|max_ledger_shreds| {
            LedgerCleanupService::new(
                ledger_cleanup_slot_receiver,
                blockstore.clone(),
                max_ledger_shreds,
                exit.clone(),
            )
        });

        let duplicate_shred_listener = DuplicateShredListener::new(
            exit,
            cluster_info.clone(),
            DuplicateShredHandler::new(
                blockstore,
                leader_schedule_cache.clone(),
                bank_forks.clone(),
            ),
        );

        Ok(Tvu {
            fetch_stage,
            shred_sigverify,
            retransmit_stage,
            window_service,
            cluster_slots_service,
            replay_stage,
            ledger_cleanup_service,
            cost_update_service,
            voting_service,
            warm_quic_cache_service,
            drop_bank_service,
            duplicate_shred_listener,
        })
    }

    pub fn join(self) -> thread::Result<()> {
        self.retransmit_stage.join()?;
        self.window_service.join()?;
        self.cluster_slots_service.join()?;
        self.fetch_stage.join()?;
        self.shred_sigverify.join()?;
        if self.ledger_cleanup_service.is_some() {
            self.ledger_cleanup_service.unwrap().join()?;
        }
        self.replay_stage.join()?;
        self.cost_update_service.join()?;
        self.voting_service.join()?;
        if let Some(warmup_service) = self.warm_quic_cache_service {
            warmup_service.join()?;
        }
        self.drop_bank_service.join()?;
        self.duplicate_shred_listener.join()?;
        Ok(())
    }
}

#[cfg(test)]
pub mod tests {
    use {
        super::*,
        crate::consensus::tower_storage::FileTowerStorage,
        serial_test::serial,
        solana_gossip::cluster_info::{ClusterInfo, Node},
        solana_ledger::{
            blockstore::BlockstoreSignals,
            blockstore_options::BlockstoreOptions,
            create_new_tmp_ledger,
            genesis_utils::{create_genesis_config, GenesisConfigInfo},
        },
        solana_poh::poh_recorder::create_test_recorder,
        solana_rpc::optimistically_confirmed_bank_tracker::OptimisticallyConfirmedBank,
        solana_runtime::bank::Bank,
        solana_sdk::signature::{Keypair, Signer},
        solana_streamer::socket::SocketAddrSpace,
        std::sync::atomic::{AtomicU64, Ordering},
    };

    #[ignore]
    #[test]
    #[serial]
    fn test_tvu_exit() {
        solana_logger::setup();
        let leader = Node::new_localhost();
        let target1_keypair = Keypair::new();
        let target1 = Node::new_localhost_with_pubkey(&target1_keypair.pubkey());

        let starting_balance = 10_000;
        let GenesisConfigInfo { genesis_config, .. } = create_genesis_config(starting_balance);

        let bank_forks = BankForks::new_rw_arc(Bank::new_for_tests(&genesis_config));

        let keypair = Arc::new(Keypair::new());
        let (turbine_quic_endpoint_sender, _turbine_quic_endpoint_receiver) =
            tokio::sync::mpsc::channel(/*capacity:*/ 128);
        let (_turbine_quic_endpoint_sender, turbine_quic_endpoint_receiver) = unbounded();
        let (repair_quic_endpoint_sender, _repair_quic_endpoint_receiver) =
            tokio::sync::mpsc::channel(/*buffer:*/ 128);
        //start cluster_info1
        let cluster_info1 =
            ClusterInfo::new(target1.info.clone(), keypair, SocketAddrSpace::Unspecified);
        cluster_info1.insert_info(leader.info);
        let cref1 = Arc::new(cluster_info1);

        let (blockstore_path, _) = create_new_tmp_ledger!(&genesis_config);
        let BlockstoreSignals {
            blockstore,
            ledger_signal_receiver,
            ..
        } = Blockstore::open_with_signal(&blockstore_path, BlockstoreOptions::default())
            .expect("Expected to successfully open ledger");
        let blockstore = Arc::new(blockstore);
        let bank = bank_forks.read().unwrap().working_bank();
        let (exit, poh_recorder, poh_service, _entry_receiver) =
            create_test_recorder(bank.clone(), blockstore.clone(), None, None);
        let vote_keypair = Keypair::new();
        let leader_schedule_cache = Arc::new(LeaderScheduleCache::new_from_bank(&bank));
        let block_commitment_cache = Arc::new(RwLock::new(BlockCommitmentCache::default()));
        let (retransmit_slots_sender, _retransmit_slots_receiver) = unbounded();
        let (_gossip_verified_vote_hash_sender, gossip_verified_vote_hash_receiver) = unbounded();
        let (_verified_vote_sender, verified_vote_receiver) = unbounded();
        let (replay_vote_sender, _replay_vote_receiver) = unbounded();
        let (completed_data_sets_sender, _completed_data_sets_receiver) = unbounded();
        let (_, gossip_confirmed_slots_receiver) = unbounded();
        let max_complete_transaction_status_slot = Arc::new(AtomicU64::default());
        let max_complete_rewards_slot = Arc::new(AtomicU64::default());
        let ignored_prioritization_fee_cache = Arc::new(PrioritizationFeeCache::new(0u64));
        let tvu = Tvu::new(
            &vote_keypair.pubkey(),
            Arc::new(RwLock::new(vec![Arc::new(vote_keypair)])),
            &bank_forks,
            &cref1,
            {
                TvuSockets {
                    repair: target1.sockets.repair,
                    retransmit: target1.sockets.retransmit_sockets,
                    fetch: target1.sockets.tvu,
                    ancestor_hashes_requests: target1.sockets.ancestor_hashes_requests,
                }
            },
            blockstore,
            ledger_signal_receiver,
            &Arc::new(RpcSubscriptions::new_for_tests(
                exit.clone(),
                max_complete_transaction_status_slot,
                max_complete_rewards_slot,
                bank_forks.clone(),
                block_commitment_cache.clone(),
                OptimisticallyConfirmedBank::locked_from_bank_forks_root(&bank_forks),
            )),
            &poh_recorder,
            None,
            Arc::new(FileTowerStorage::default()),
            &leader_schedule_cache,
            exit.clone(),
            block_commitment_cache,
            Arc::<AtomicBool>::default(),
            None,
            None,
            None,
            None,
            Arc::<VoteTracker>::default(),
            retransmit_slots_sender,
            gossip_verified_vote_hash_receiver,
            verified_vote_receiver,
            replay_vote_sender,
            completed_data_sets_sender,
            None,
            gossip_confirmed_slots_receiver,
            TvuConfig::default(),
            &Arc::new(MaxSlots::default()),
            None,
            None,
            AbsRequestSender::default(),
            None,
            &Arc::new(ConnectionCache::new("connection_cache_test")),
            &ignored_prioritization_fee_cache,
            BankingTracer::new_disabled(),
            turbine_quic_endpoint_sender,
            turbine_quic_endpoint_receiver,
            repair_quic_endpoint_sender,
            Arc::new(RwLock::new(None)),
<<<<<<< HEAD
=======
            None,
>>>>>>> c1040b01
        )
        .expect("assume success");
        exit.store(true, Ordering::Relaxed);
        tvu.join().unwrap();
        poh_service.join().unwrap();
    }
}<|MERGE_RESOLUTION|>--- conflicted
+++ resolved
@@ -143,10 +143,7 @@
         turbine_quic_endpoint_receiver: Receiver<(Pubkey, SocketAddr, Bytes)>,
         repair_quic_endpoint_sender: AsyncSender<LocalRequest>,
         shred_receiver_addr: Arc<RwLock<Option<SocketAddr>>>,
-<<<<<<< HEAD
-=======
         banking_transaction_result_notifier: Option<BankingTransactionResultNotifier>,
->>>>>>> c1040b01
     ) -> Result<Self, String> {
         let TvuSockets {
             repair: repair_socket,
@@ -503,10 +500,7 @@
             turbine_quic_endpoint_receiver,
             repair_quic_endpoint_sender,
             Arc::new(RwLock::new(None)),
-<<<<<<< HEAD
-=======
-            None,
->>>>>>> c1040b01
+            None,
         )
         .expect("assume success");
         exit.store(true, Ordering::Relaxed);
